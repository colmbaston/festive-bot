--- conflicted
+++ resolved
@@ -1,28 +1,16 @@
 use json::JsonValue;
+use rational::Rational;
 use reqwest::{ StatusCode, blocking::Client };
-<<<<<<< HEAD
 use chrono::{ Utc, DateTime, Datelike, TimeZone, Duration, DurationRound };
-use std::{ fs::File, io::Read, error::Error, fmt::{ Display, Formatter }};
+use std::{ fs::File, io::Read, error::Error, fmt::{ Display, Formatter }, collections::HashMap };
 
 fn main() -> Result<(), Box<dyn Error>>
 {
     let leaderboard = std::env::var("FESTIVE_BOT_LEADERBOARD")?;
     let session     = std::env::var("FESTIVE_BOT_SESSION")?;
     let webhook     = std::env::var("FESTIVE_BOT_WEBHOOK")?;
-=======
-use chrono::{ Utc, Datelike, TimeZone, Duration, DurationRound };
-use std::{ env, fs::File, io::Read, error::Error, fmt::{ Display, Formatter }, collections::HashMap };
-use rational::Rational;
-
-fn main() -> Result<(), Box<dyn Error>>
-{
-    let leaderboard = env::var("FESTIVE_BOT_LEADERBOARD")?;
-    let session     = env::var("FESTIVE_BOT_SESSION")?;
-    let webhook     = env::var("FESTIVE_BOT_WEBHOOK")?;
->>>>>>> ccebd8fe
-
-    let client = Client::new();
-
+
+    let client    = Client::new();
     if let Err(e) = update_loop(&leaderboard, &session, &webhook, &client)
     {
         let _ = send_webhook(&webhook, &client, ":christmas_tree: Festive Bot encountered an error and is exiting! :warning:");
@@ -56,16 +44,10 @@
         let (parts, stars) = match self.star
         {
             1 => ("the first part", ":star:"),
-<<<<<<< HEAD
             2 => ("both parts",     ":star: :star:"),
             _ => panic!("cannot display star {}", self.star)
         };
 
-        write!(f, ":christmas_tree: [{}] {} has completed {} of puzzle {:02} {}", self.year, self.id.name, parts, self.day, star)
-=======
-            _ => ("both parts",     ":star: :star:"),
-        };
-
         let  score          = self.score();
         let (score, plural) = if score == Rational::one() { ("1".to_string(), "") } else { (format!("{score}"), "s") };
 
@@ -75,19 +57,17 @@
 
 impl Event
 {
-    fn days_to_complete(&self) -> u16
+    fn days_to_complete(&self) -> i64
     {
         let puzzle_release  = Utc.with_ymd_and_hms(self.year as i32, 12, self.day as u32, 5, 0, 0).unwrap();
-        let puzzle_complete = Utc.timestamp_opt(self.timestamp as i64, 0).unwrap();
-
-        (puzzle_complete - puzzle_release).num_days() as u16
+
+        (self.timestamp - puzzle_release).num_days()
     }
 
     // custom scoring based on the reciprocal of full days since the puzzle was released
     fn score(&self) -> Rational
     {
         Rational::new(1, 1 + self.days_to_complete())
->>>>>>> ccebd8fe
     }
 }
 
@@ -148,13 +128,8 @@
         for &year in &live
         {
             // send API request to the Advent of Code leaderboard, parse and vectorise the results
-<<<<<<< HEAD
             println!("sending API request for year {year}");
             let response = request_events(year, leaderboard, session, client)?;
-=======
-            println!("sending API request for year {}", year);
-            let response = request_events(*year as u16, leaderboard, session, client)?;
->>>>>>> ccebd8fe
             println!("parsing response");
             vectorise_events(&json::parse(&response)?, &mut events)?;
             println!("parsed {} events", events.len());
@@ -172,20 +147,9 @@
 
 fn request_events(year : i32, leaderboard : &str, session : &str, client : &Client) -> Result<String, Box<dyn Error>>
 {
-    let url = format!("https://adventofcode.com/{}/leaderboard/private/view/{}.json", year, leaderboard);
-
-    match client.get(&url).header("cookie", format!("session={}", session)).send()
-    {
-        Ok(r)  => Ok(r.text()?),
-        Err(e) => Err(Box::new(e))
-    }
-}
-
-fn request_events(year : u16, leaderboard : &str, session : &str, client : &Client) -> Result<String, Box<dyn Error>>
-{
-    let url = format!("https://adventofcode.com/{}/leaderboard/private/view/{}.json", year, leaderboard);
-
-    match client.get(&url).header("cookie", format!("session={}", session)).send()
+    let url = format!("https://adventofcode.com/{year}/leaderboard/private/view/{leaderboard}.json");
+
+    match client.get(&url).header("cookie", format!("session={session}")).send()
     {
         Ok(r)  => Ok(r.text()?),
         Err(e) => Err(Box::new(e))
