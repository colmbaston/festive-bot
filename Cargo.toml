--- conflicted
+++ resolved
@@ -8,9 +8,5 @@
 [dependencies]
 reqwest  = { version = "0.11", features = ["blocking"] }
 json     = "0.12"
-<<<<<<< HEAD
 chrono   = "0.4"
-=======
-chrono   = "0.4"
-rational = "1.0"
->>>>>>> ccebd8fe
+rational = "1.0"